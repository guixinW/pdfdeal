import asyncio
import random
import string

import httpx
import json
import os
import re
from typing import Tuple
from .Exception import RateLimit, FileError, RequestError, async_retry, code_check
import logging
from .Types import OutputFormat
import base64

Base_URL = "https://v2.doc2x.noedgeai.com/api"

logger = logging.getLogger("pdfdeal.convertV2")

# Add new error codes for image processing
IMAGE_ERROR_CODES = {
    "parse_quota_limit": "可用的解析额度不足 (Insufficient parsing quota)",
    "parse_error": "解析错误 (Parsing error)",
    "parse_file_invalid": "解析文件错误或者不合法 (Invalid or illegal image file)",
    "request_limit_exceeded": "请求频率超过限制 (Request frequency limit exceeded)",
    "parse_file_too_large": "单个图片大小超过限制 (Image size exceeds limit)",
}

IMAGE_ERROR_SOLUTIONS = {
    "parse_quota_limit": "当前可用的额度不够 (Current available quota is insufficient)",
    "parse_error": "图片内容无法解析，请反馈给我们 (Image content cannot be parsed, please provide feedback)",
    "parse_file_invalid": "无法解析这个图片，一般是图片不合法 (Cannot parse this image, usually due to invalid format)",
    "request_limit_exceeded": "请等待一段时间后再请求 (Please wait for a while before making another request)",
<<<<<<< HEAD
    "parse_file_too_large": "当前允许单个图片大小 <= 7M，尝试对图片进行压缩 (Current single image size limit is <= 7M, try compressing the image)",
=======
    "parse_file_too_large": "当前允许单个图片大小 <= 3M，尝试对图片进行压缩 (Current single image size limit is <= 3M, try compressing the image)",
>>>>>>> 21a1e851
}


@async_retry(timeout=200)
async def upload_pdf(apikey: str, pdffile: str, oss_choose: str = "always") -> str:
    """Upload pdf file to server and return the uid of the file

    Args:
        apikey (str): The key
        pdffile (str): The pdf file path
        oss_choose (str, optional): OSS upload preference. "always" for always using OSS, "auto" for using OSS only when the file size exceeds 100MB, "never" for never using OSS. Defaults to "always".

    Raises:
        FileError: Input file size is too large
        FileError: Open file error
        RateLimit: Rate limit exceeded
        Exception: Upload file error

    Returns:
        str: The uid of the file
    """
    url = f"{Base_URL}/v2/parse/pdf"
    if oss_choose == "always" or (
            oss_choose == "auto" and os.path.getsize(pdffile) >= 100 * 1024 * 1024
    ):
        return await upload_pdf_big(apikey, pdffile)
    elif oss_choose == "none" and os.path.getsize(pdffile) >= 100 * 1024 * 1024:
        logger.warning("Now not support PDF file > 300MB!")
        raise RequestError("parse_file_too_large")
    try:
        with open(pdffile, "rb") as f:
            file = f.read()
    except Exception as e:
        raise FileError(f"Open file error! {e}")

    async with httpx.AsyncClient(timeout=httpx.Timeout(120), http2=True) as client:
        post_res = await client.post(
            url,
            headers={
                "Authorization": f"Bearer {apikey}",
                "Content-Type": "application/pdf",
            },
            content=file,
        )
    trace_id = post_res.headers.get("trace-id", "Failed to get trace-id ")
    if post_res.status_code == 200:
        response_data = json.loads(post_res.content.decode("utf-8"))
        uid = response_data.get("data", {}).get("uid")

        await code_check(
            code=response_data.get("code", response_data), uid=uid, trace_id=trace_id
        )
        return uid

    if post_res.status_code == 429:
        raise RateLimit(trace_id=trace_id)
    if post_res.status_code == 400:
        raise RequestError(error_code=post_res.text, trace_id=trace_id)
    elif post_res.status_code == 401:
        raise ValueError("API key is unauthorized. (认证失败，请检测API key是否正确)")
    raise Exception(
        f"Upload file error,trace_id{trace_id}:{post_res.status_code}:{post_res.text}"
    )


async def upload_pdf_big(apikey: str, pdffile: str) -> str:
    """Upload big pdf file to server and return the uid of the file

    Args:
        apikey (str): The key
        pdffile (str): The pdf file path

    Raises:
        FileError: Input file size is too large
        FileError: Open file error
        RateLimit: Rate limit exceeded
        Exception: Upload file error

    Returns:
        str: The uid of the file
    """
    if os.path.getsize(pdffile) >= 1024 * 1024 * 1024:
        logger.warning("Not support PDF file > 1GB!")
        raise RequestError("parse_file_too_large")
    try:
        file = {"file": open(pdffile, "rb")}
    except Exception as e:
        raise FileError(f"Open file error! {e}")

    url = f"{Base_URL}/v2/parse/preupload"
    filename = os.path.basename(pdffile)

    async with httpx.AsyncClient(timeout=httpx.Timeout(15), http2=True) as client:
        post_res = await client.post(
            url,
            headers={"Authorization": f"Bearer {apikey}"},
            json={"file_name": filename},
        )
    trace_id = post_res.headers.get("trace-id")
    if post_res.status_code == 200:
        response_data = json.loads(post_res.content.decode("utf-8"))
        uid = response_data.get("data", {}).get("uid")
        await code_check(
            code=response_data.get("code", response_data),
            uid=uid,
            trace_id=trace_id,
        )
        upload_data = response_data["data"]
        upload_url = upload_data["url"]

        async with httpx.AsyncClient(timeout=httpx.Timeout(180), http2=True) as client:
            s3_res = await client.put(
                url=upload_url,
                files=file,
            )
        if s3_res.status_code == 200:
            return uid
        else:
            raise Exception(f"Upload file to OSS error! {s3_res.text}")
    if post_res.status_code == 400:
        raise RequestError(error_code=post_res.text, trace_id=trace_id)
    elif post_res.status_code == 401:
        raise ValueError("API key is unauthorized. (认证失败，请检测API key是否正确)")
    raise Exception(
        f"Upload file error! trace_ID:{trace_id}:{post_res.status_code}:{post_res.text}"
    )


async def decode_data(data: dict, convert: bool) -> Tuple[list, list]:
    """Decode the data

    Args:
        data (dict): The response data
        convert (bool): Convert "[" and "[[" to "$" and "$$"

    Returns:
        Tuple[list, list]: The texts and locations
    """
    texts = []
    locations = []
    if "result" not in data or "pages" not in data["result"]:
        logger.warning("Although parsed successfully, the content is empty!")
        return [], []
    texts, locations = [], []
    for page in data["result"]["pages"]:
        text = page.get("md", "")
        if convert:
            text = re.sub(r"\\[()]", "$", text)
            text = re.sub(r"\\[\[\]]", "$$", text)
        texts.append(text)
        locations.append(
            {
                "url": page.get("url", ""),
                "page_idx": page.get("page_idx", 0),
                "page_width": page.get("page_width", 0),
                "page_height": page.get("page_height", 0),
            }
        )
    return texts, locations


@async_retry()
async def uid_status(
        apikey: str,
        uid: str,
        convert: bool = False,
) -> Tuple[int, str, list, list]:
    """Get the status of the file

    Args:
        apikey (str): The key
        uid (str): The uid of the file
        convert (bool, optional): Convert "[" and "[[" to "$" and "$$" or not. Defaults to False.

    Raises:
        RequestError: Failed to deal with file
        Exception: Get status error

    Returns:
        Tuple[int, str, list, list]: The progress, status, texts and locations
    """
    url = f"{Base_URL}/v2/parse/status?uid={uid}"
    async with httpx.AsyncClient(timeout=httpx.Timeout(30), http2=True) as client:
        response_data = await client.get(
            url, headers={"Authorization": f"Bearer {apikey}"}
        )
    trace_id = response_data.headers.get("trace-id", "Failed to get trace-id ")
    if response_data.status_code != 200:
        raise Exception(
            f"Get status error! Trace-id:{trace_id}:{response_data.status_code}:{response_data.text}"
        )

    try:
        data = json.loads(response_data.content.decode("utf-8"))
    except Exception as e:
        raise Exception(
            f"Get status error with {e}! Trace-id:{trace_id}:{response_data.status_code}:{response_data.text}"
        )

    await code_check(data.get("code", response_data), uid, trace_id=trace_id)

    progress, status = data["data"].get("progress", 0), data["data"].get("status", "")
    if status == "processing":
        return progress, "Processing file", [], []
    elif status == "success":
        texts, locations = await decode_data(data["data"], convert)
        return 100, "Success", texts, locations
    elif status == "failed":
        raise RequestError(
            f"Failed to deal with file uid {uid}! Trace-id:{trace_id}:{response_data.text}"
        )
    else:
        logger.warning(
            f"Unknown status: {status} in uid {uid} file! Trace-id:{trace_id}:{response_data.text}"
        )
        return progress, status, [], []


@async_retry()
async def convert_parse(
<<<<<<< HEAD
        apikey: str,
        uid: str,
        to: str,
        filename: str = None,
        merge_cross_page_forms: bool = False,
=======
    apikey: str,
    uid: str,
    to: str,
    filename: str = None,
    merge_cross_page_forms: bool = False,
>>>>>>> 21a1e851
) -> Tuple[str, str]:
    """Convert parsed file to specified format

    Args:
        apikey (str): The API key
        uid (str): The uid of the parsed file
        to (str): Export format, supports: md|tex|docx|md_dollar
        filename (str, optional): Output filename for md/tex (without extension). Defaults to None.
        merge_cross_page_forms (bool, optional): Whether to merge cross-page forms. Defaults to False.

    Raises:
        ValueError: If 'to' is not a valid format
        RequestError: If the conversion fails
        Exception: For any other errors during the process

    Returns:
        Tuple[str, str]: A tuple containing the status and URL of the converted file
    """
    url = f"{Base_URL}/v2/convert/parse"

    to = OutputFormat(to)
    if isinstance(to, OutputFormat):
        to = to.value

    payload = {
        "uid": uid,
        "to": to,
        "formula_mode": "normal",
        "merge_cross_page_forms": merge_cross_page_forms,
    }
    if filename and to in ["md", "md_dollar", "tex"]:
        payload["filename"] = filename
    if to == "md_dollar":
        payload["formula_mode"] = "dollar"
        payload["to"] = "md"
    async with httpx.AsyncClient(timeout=httpx.Timeout(30), http2=True) as client:
        response_data = await client.post(
            url, json=payload, headers={"Authorization": f"Bearer {apikey}"}
        )
    trace_id = response_data.headers.get("trace-id", "Failed to get trace-id ")
    if response_data.status_code != 200:
        raise Exception(
            f"Conversion request failed: Trace-id:{trace_id}:{response_data.status_code}:{response_data.text}"
        )

    data = response_data.json()

    await code_check(data.get("code", response_data), uid, trace_id=trace_id)
    status = data["data"]["status"]
    url = data["data"].get("url", "")

    if status == "processing":
        return "Processing", ""
    elif status == "success":
        return "Success", url
    else:
        raise RequestError(
            f"Conversion uid {uid} file failed in Trace-id:{trace_id}:{data}"
        )


@async_retry()
async def get_convert_result(apikey: str, uid: str) -> Tuple[str, str]:
    """Get the result of a conversion task

    Args:
        apikey (str): The API key
        uid (str): The uid of the conversion task

    Raises:
        RequestError: If the request fails
        Exception: For any other errors during the process

    Returns:
        Tuple[str, str]: A tuple containing the status and URL of the converted file
    """
    url = f"{Base_URL}/v2/convert/parse/result"

    params = {"uid": uid}

    async with httpx.AsyncClient(timeout=httpx.Timeout(30), http2=True) as client:
        response = await client.get(
            url, params=params, headers={"Authorization": f"Bearer {apikey}"}
        )
    trace_id = response.headers.get("trace-id", "Failed to get trace-id ")
    if response.status_code != 200:
        raise Exception(
            f"Get conversion result failed: Trace-id:{trace_id}:{response.status_code}:{response.text}"
        )

    data = response.json()
    await code_check(data.get("code", response), uid, trace_id=trace_id)
    status = data["data"]["status"]
    url = data["data"].get("url", "")

    if status == "processing":
        return "Processing", ""
    elif status == "success":
        return "Success", url
    else:
        raise RequestError(
            f"Get conversion result for uid {uid} failed:Trace-id:{trace_id}:{data}"
        )


@async_retry()
async def download_file(
        url: str, file_type: str, target_folder: str, target_filename: str
) -> str:
    """
    Download a file from the given URL to the specified target folder with the given filename.

    Args:
        url (str): The URL to download the file from.
        file_type (str): The type of file being downloaded (e.g., 'zip', 'docx').
        target_folder (str): The folder where the file should be saved.
        target_filename (str): The desired filename for the downloaded file, can include subdirectories.

    Raises:
        Exception: If there's an error creating the target folder or downloading the file.

    Returns:
        str: The full path of the downloaded file.
    """
    target_path = os.path.join(target_folder, target_filename)
    target_dir = os.path.dirname(target_path)
    filename = os.path.basename(target_path)
    os.makedirs(target_dir, exist_ok=True)

    filename = os.path.splitext(filename)[0]
    if file_type != "docx":
        file_type = "zip"
    file_path = os.path.join(target_dir, f"{filename}.{file_type}")
    counter = 1
    while os.path.exists(file_path):
        file_path = os.path.join(target_dir, f"{filename}_{counter}.{file_type}")
        counter += 1

    async with httpx.AsyncClient(timeout=httpx.Timeout(60), http2=True) as client:
        response = await client.get(url)
        response.raise_for_status()
        with open(file_path, "wb") as f:
            f.write(response.content)

    return file_path


async def image_code_check(code: str, trace_id: str = None):
    """Check image processing error codes and raise appropriate exceptions

    Args:
        code (str): The error code to check
        trace_id (str, optional): The trace ID for debugging. Defaults to None.

    Raises:
        RateLimit: When rate limit is reached
        RequestError: When a known error occurs
        ValueError: When API key is unauthorized
        Exception: When an unknown error occurs
    """
    if code == "request_limit_exceeded":
        raise RateLimit(trace_id=trace_id)
    if code in IMAGE_ERROR_CODES:
        raise RequestError(code, trace_id=trace_id)
    if code == "unauthorized":
        raise ValueError("API key is unauthorized. (认证失败，请检测API key是否正确)")
    if code not in ["ok", "success"]:
        raise Exception(f"Unknown error code: {code}, Trace ID: {trace_id}")

<<<<<<< HEAD
@async_retry()
async def parse_image_layout(
        apikey: str, image_path: str, zip_path: str = None
=======

@async_retry()
async def parse_image_ocr(apikey: str, image_path: str) -> dict:
    """Parse image using OCR

    Args:
        apikey (str): The API key
        image_path (str): Path to the image file

    Raises:
        FileError: If file size exceeds limit or file cannot be opened
        RateLimit: If rate limit is reached
        RequestError: If parsing fails
        Exception: For any other errors

    Returns:
        dict: The parsed OCR results containing tex_lines
    """
    # Check file size
    if os.path.getsize(image_path) > 3 * 1024 * 1024:  # 3MB
        raise FileError("Image file size exceeds 3MB limit")

    url = f"{Base_URL}/v2/parse/img/ocr"

    try:
        with open(image_path, "rb") as f:
            file = f.read()
    except Exception as e:
        raise FileError(f"Open file error! {e}")

    async with httpx.AsyncClient(timeout=httpx.Timeout(30), http2=True) as client:
        response = await client.post(
            url,
            headers={
                "Authorization": f"Bearer {apikey}",
            },
            content=file,
        )

    trace_id = response.headers.get("trace-id", "Failed to get trace-id")

    if response.status_code == 429:
        raise RateLimit(trace_id=trace_id)

    if response.status_code != 200:
        raise Exception(f"Image OCR failed: {response.status_code}:{response.text}")

    data = response.json()
    await image_code_check(data.get("code", ""), trace_id=trace_id)

    return data.get("data", {}).get("tex_lines", []), data.get("data", {}).get(
        "uid", "Failed to get uid"
    )


@async_retry()
async def parse_image_layout(
    apikey: str, image_path: str, zip_path: str = None
>>>>>>> 21a1e851
) -> tuple[list, str]:
    """Parse image layout

    Args:
        apikey (str): The API key
        image_path (str): Path to the image file
        zip_path (str, optional): Path to save the zip file containing images. Defaults to image_name + 'picture.zip'.

    Raises:
        FileError: If file size exceeds limit or file cannot be opened
        RateLimit: If rate limit is reached
        RequestError: If parsing fails
        Exception: For any other errors

    Returns:
        tuple: A tuple containing:
            - list: List of page dictionaries with page dimensions and md content
            - str: The unique identifier (uid) of the request
    """
<<<<<<< HEAD
    # Use the image name as the prefix for the zip file name
    default_zip_filename = os.path.splitext(os.path.basename(image_path))[0]
    new_zip_filename = f"{default_zip_filename}picture.zip"
    
    # Use zip_path + image name + picture.zip to name zip files
    if zip_path is None:
        parent_directory = os.path.dirname(image_path)
        if not parent_directory:
            parent_directory = "."
        zip_path = os.path.join(parent_directory, new_zip_filename)
    else:
        zip_path = os.path.join(zip_path, new_zip_filename)

    if not os.path.exists(zip_path):
        os.makedirs(os.path.dirname(zip_path), exist_ok=True)

    # Check zip_path is a file path and not exists
    base_name, extension = os.path.splitext(zip_path)
    random_digits = ''.join(random.choices(string.digits, k=10))
    zip_path = f"{base_name}-{random_digits}{extension}"
        # raise FileError("zip_path already exists! Please check the path")
    if not zip_path.endswith(".zip"):
        raise FileError("zip_path must end with .zip")
    # Check file size
    if os.path.getsize(image_path) > 7 * 1024 * 1024:  # 7MB
        raise FileError("Image file size exceeds 7MB limit")
=======
    if zip_path is None:
        base_name = os.path.splitext(os.path.basename(image_path))[0]
        zip_path = f"{base_name}picture.zip"
    if not os.path.exists(zip_path):
        os.makedirs(os.path.dirname(zip_path), exist_ok=True)
    # Check zip_path is a file path and not exists
    if os.path.isfile(zip_path):
        raise FileError("zip_path already exists! Please check the path")
    if not zip_path.endswith(".zip"):
        raise FileError("zip_path must end with .zip")
    # Check file size
    if os.path.getsize(image_path) > 3 * 1024 * 1024:  # 3MB
        raise FileError("Image file size exceeds 3MB limit")
>>>>>>> 21a1e851

    url = f"{Base_URL}/v2/parse/img/layout"

    try:
        with open(image_path, "rb") as f:
            file = f.read()
    except Exception as e:
        raise FileError(f"Open file error! {e}")

    async with httpx.AsyncClient(timeout=httpx.Timeout(30), http2=True) as client:
        response = await client.post(
            url,
            headers={"Authorization": f"Bearer {apikey}"},
            content=file,
        )

    trace_id = response.headers.get("trace-id", "Failed to get trace-id")

    if response.status_code == 429:
        raise RateLimit(trace_id=trace_id)

    if response.status_code != 200:
        raise Exception(
            f"Image layout parsing failed: {response.status_code}:{response.text}"
        )

    data = response.json()
    await image_code_check(data.get("code", ""), trace_id=trace_id)

    # Save zip file if path provided and zip content exists
    if zip_path and data.get("data", {}).get("convert_zip"):
        zip_content = base64.b64decode(data["data"]["convert_zip"])
        with open(zip_path, "wb") as f:
            f.write(zip_content)

    return (
        data.get("data", {}).get("result", {}).get("pages", []),
        data.get("data", {}).get("uid", "Failed to get uid"),
    )<|MERGE_RESOLUTION|>--- conflicted
+++ resolved
@@ -30,11 +30,7 @@
     "parse_error": "图片内容无法解析，请反馈给我们 (Image content cannot be parsed, please provide feedback)",
     "parse_file_invalid": "无法解析这个图片，一般是图片不合法 (Cannot parse this image, usually due to invalid format)",
     "request_limit_exceeded": "请等待一段时间后再请求 (Please wait for a while before making another request)",
-<<<<<<< HEAD
     "parse_file_too_large": "当前允许单个图片大小 <= 7M，尝试对图片进行压缩 (Current single image size limit is <= 7M, try compressing the image)",
-=======
-    "parse_file_too_large": "当前允许单个图片大小 <= 3M，尝试对图片进行压缩 (Current single image size limit is <= 3M, try compressing the image)",
->>>>>>> 21a1e851
 }
 
 
@@ -255,19 +251,11 @@
 
 @async_retry()
 async def convert_parse(
-<<<<<<< HEAD
         apikey: str,
         uid: str,
         to: str,
         filename: str = None,
         merge_cross_page_forms: bool = False,
-=======
-    apikey: str,
-    uid: str,
-    to: str,
-    filename: str = None,
-    merge_cross_page_forms: bool = False,
->>>>>>> 21a1e851
 ) -> Tuple[str, str]:
     """Convert parsed file to specified format
 
@@ -437,19 +425,16 @@
     if code not in ["ok", "success"]:
         raise Exception(f"Unknown error code: {code}, Trace ID: {trace_id}")
 
-<<<<<<< HEAD
 @async_retry()
 async def parse_image_layout(
         apikey: str, image_path: str, zip_path: str = None
-=======
-
-@async_retry()
-async def parse_image_ocr(apikey: str, image_path: str) -> dict:
-    """Parse image using OCR
+) -> tuple[list, str]:
+    """Parse image layout
 
     Args:
         apikey (str): The API key
         image_path (str): Path to the image file
+        zip_path (str, optional): Path to save the zip file containing images. Defaults to image_name + 'picture.zip'.
 
     Raises:
         FileError: If file size exceeds limit or file cannot be opened
@@ -458,69 +443,10 @@
         Exception: For any other errors
 
     Returns:
-        dict: The parsed OCR results containing tex_lines
-    """
-    # Check file size
-    if os.path.getsize(image_path) > 3 * 1024 * 1024:  # 3MB
-        raise FileError("Image file size exceeds 3MB limit")
-
-    url = f"{Base_URL}/v2/parse/img/ocr"
-
-    try:
-        with open(image_path, "rb") as f:
-            file = f.read()
-    except Exception as e:
-        raise FileError(f"Open file error! {e}")
-
-    async with httpx.AsyncClient(timeout=httpx.Timeout(30), http2=True) as client:
-        response = await client.post(
-            url,
-            headers={
-                "Authorization": f"Bearer {apikey}",
-            },
-            content=file,
-        )
-
-    trace_id = response.headers.get("trace-id", "Failed to get trace-id")
-
-    if response.status_code == 429:
-        raise RateLimit(trace_id=trace_id)
-
-    if response.status_code != 200:
-        raise Exception(f"Image OCR failed: {response.status_code}:{response.text}")
-
-    data = response.json()
-    await image_code_check(data.get("code", ""), trace_id=trace_id)
-
-    return data.get("data", {}).get("tex_lines", []), data.get("data", {}).get(
-        "uid", "Failed to get uid"
-    )
-
-
-@async_retry()
-async def parse_image_layout(
-    apikey: str, image_path: str, zip_path: str = None
->>>>>>> 21a1e851
-) -> tuple[list, str]:
-    """Parse image layout
-
-    Args:
-        apikey (str): The API key
-        image_path (str): Path to the image file
-        zip_path (str, optional): Path to save the zip file containing images. Defaults to image_name + 'picture.zip'.
-
-    Raises:
-        FileError: If file size exceeds limit or file cannot be opened
-        RateLimit: If rate limit is reached
-        RequestError: If parsing fails
-        Exception: For any other errors
-
-    Returns:
         tuple: A tuple containing:
             - list: List of page dictionaries with page dimensions and md content
             - str: The unique identifier (uid) of the request
     """
-<<<<<<< HEAD
     # Use the image name as the prefix for the zip file name
     default_zip_filename = os.path.splitext(os.path.basename(image_path))[0]
     new_zip_filename = f"{default_zip_filename}picture.zip"
@@ -547,21 +473,6 @@
     # Check file size
     if os.path.getsize(image_path) > 7 * 1024 * 1024:  # 7MB
         raise FileError("Image file size exceeds 7MB limit")
-=======
-    if zip_path is None:
-        base_name = os.path.splitext(os.path.basename(image_path))[0]
-        zip_path = f"{base_name}picture.zip"
-    if not os.path.exists(zip_path):
-        os.makedirs(os.path.dirname(zip_path), exist_ok=True)
-    # Check zip_path is a file path and not exists
-    if os.path.isfile(zip_path):
-        raise FileError("zip_path already exists! Please check the path")
-    if not zip_path.endswith(".zip"):
-        raise FileError("zip_path must end with .zip")
-    # Check file size
-    if os.path.getsize(image_path) > 3 * 1024 * 1024:  # 3MB
-        raise FileError("Image file size exceeds 3MB limit")
->>>>>>> 21a1e851
 
     url = f"{Base_URL}/v2/parse/img/layout"
 
